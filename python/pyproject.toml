[build-system]
requires = ["setuptools>=61.0", "wheel"]
build-backend = "setuptools.build_meta"

[project]
name = "sglang"
version = "0.5.2rc2"
description = "SGLang is yet another fast serving framework for large language models and vision language models."
readme = "README.md"
requires-python = ">=3.10"
license = { file = "LICENSE" }
classifiers = [
    "Programming Language :: Python :: 3",
    "License :: OSI Approved :: Apache Software License",
]
dependencies = ["aiohttp", "requests", "tqdm", "numpy", "IPython", "setproctitle"]

[project.optional-dependencies]
runtime_common = [
    "blobfile==3.0.0",
    "build",
    "compressed-tensors",
    "datasets",
    "einops",
    "fastapi",
    "hf_transfer",
    "huggingface_hub",
    "interegular",
    "llguidance>=0.7.11,<0.8.0",
    "modelscope",
    "msgspec",
    "ninja",
    "openai==1.99.1",
    "openai-harmony==0.0.4",
    "orjson",
    "outlines==0.1.11",
    "packaging",
    "partial_json_parser",
    "pillow",
    "prometheus-client>=0.20.0",
    "psutil",
    "pybase64",
    "pydantic",
    "pynvml",
    "python-multipart",
    "pyzmq>=25.1.2",
    "sentencepiece",
    "soundfile==0.13.1",
    "scipy",
    "timm==1.0.16",
    "tiktoken",
    "torchao==0.9.0",
    "transformers==4.56.1",
    "uvicorn",
    "uvloop",
    "xgrammar==0.1.24",
]

srt = [
    "sglang[runtime_common]",
    "sgl-kernel==0.3.8",
    "torch==2.8.0",
    "torchaudio==2.8.0",
    "torchvision",
    "cuda-python",
    "flashinfer_python==0.3.1",
]

blackwell = [
    "sglang[runtime_common]",
    "sgl-kernel",
    "torch==2.8.0",
    "torchaudio==2.8.0",
    "torchvision",
    "cuda-python",
<<<<<<< HEAD
    "flashinfer_python==0.3.0",
    "nvidia-cutlass-dsl==4.1.0",
=======
    "flashinfer_python==0.3.1",
>>>>>>> 0096798e
]

# HIP (Heterogeneous-computing Interface for Portability) for AMD
# => base docker rocm/vllm-dev:20250114, not from public vllm whl
srt_hip = [
    "sglang[runtime_common]",
    "torch",
    "petit_kernel==0.0.2",
    "wave-lang==3.7.0",
]

# https://docs.sglang.ai/platforms/cpu_server.html
srt_cpu = ["sglang[runtime_common]"]

# https://docs.sglang.ai/platforms/ascend_npu.html
srt_npu = ["sglang[runtime_common]"]

# xpu is not enabled in public vllm and torch whl,
# need to follow https://docs.vllm.ai/en/latest/getting_started/xpu-installation.htmlinstall vllm
srt_xpu = ["sglang[runtime_common]"]

# For Intel Gaudi(device : hpu) follow the installation guide
# https://docs.vllm.ai/en/latest/getting_started/gaudi-installation.html
srt_hpu = ["sglang[runtime_common]"]

openai = ["openai==1.99.1", "tiktoken"]
anthropic = ["anthropic>=0.20.0"]
litellm = ["litellm>=1.0.0"]
torch_memory_saver = ["torch_memory_saver==0.0.8"]
decord = ["decord"]
test = [
    "accelerate",
    "expecttest",
    "jsonlines",
    "matplotlib",
    "pandas",
    "peft",
    "sentence_transformers",
    "pytest",
    "tabulate",
]
all = ["sglang[srt]", "sglang[openai]", "sglang[anthropic]", "sglang[torch_memory_saver]", "sglang[decord]"]
all_hip = ["sglang[srt_hip]", "sglang[openai]", "sglang[anthropic]", "sglang[decord]"]
all_xpu = ["sglang[srt_xpu]", "sglang[openai]", "sglang[anthropic]", "sglang[decord]"]
all_hpu = ["sglang[srt_hpu]", "sglang[openai]", "sglang[anthropic]", "sglang[decord]"]
all_cpu = ["sglang[srt_cpu]", "sglang[openai]", "sglang[anthropic]", "sglang[decord]"]
all_npu = ["sglang[srt_npu]", "sglang[openai]", "sglang[anthropic]", "sglang[decord]"]

dev = ["sglang[all]", "sglang[test]"]
dev_hip = ["sglang[all_hip]", "sglang[test]"]
dev_xpu = ["sglang[all_xpu]", "sglang[test]"]
dev_hpu = ["sglang[all_hpu]", "sglang[test]"]
dev_cpu = ["sglang[all_cpu]", "sglang[test]"]

[project.urls]
"Homepage" = "https://github.com/sgl-project/sglang"
"Bug Tracker" = "https://github.com/sgl-project/sglang/issues"

[tool.setuptools.package-data]
"sglang" = [
    "srt/layers/moe/fused_moe_triton/configs/*/*.json",
    "srt/layers/quantization/configs/*.json",
    "srt/mem_cache/storage/hf3fs/hf3fs_utils.cpp",
]

[tool.setuptools.packages.find]
exclude = [
    "assets*",
    "benchmark*",
    "docs*",
    "dist*",
    "playground*",
    "scripts*",
    "tests*",
]

[tool.wheel]
exclude = [
    "assets*",
    "benchmark*",
    "docs*",
    "dist*",
    "playground*",
    "scripts*",
    "tests*",
]

[tool.codespell]
ignore-words-list = "ans, als, hel, boostrap, childs, te, vas, hsa, ment"
skip = "*.json,*.jsonl,*.patch,*.txt"<|MERGE_RESOLUTION|>--- conflicted
+++ resolved
@@ -73,12 +73,8 @@
     "torchaudio==2.8.0",
     "torchvision",
     "cuda-python",
-<<<<<<< HEAD
-    "flashinfer_python==0.3.0",
+    "flashinfer_python==0.3.1",
     "nvidia-cutlass-dsl==4.1.0",
-=======
-    "flashinfer_python==0.3.1",
->>>>>>> 0096798e
 ]
 
 # HIP (Heterogeneous-computing Interface for Portability) for AMD
