--- conflicted
+++ resolved
@@ -95,12 +95,8 @@
 from sglang.srt.utils import (
     configure_gc_warning,
     dataclass_to_string_truncated,
-<<<<<<< HEAD
-=======
     freeze_gc,
-    get_bool_env_var,
     get_origin_rid,
->>>>>>> a45d9a4e
     get_zmq_socket,
     kill_process_tree,
 )
@@ -1047,58 +1043,6 @@
         if self.enable_metrics:
             self.metrics_collector.observe_one_aborted_request()
 
-<<<<<<< HEAD
-    async def start_profile(
-        self,
-        output_dir: Optional[str] = None,
-        start_step: Optional[int] = None,
-        num_steps: Optional[int] = None,
-        activities: Optional[List[str]] = None,
-        with_stack: Optional[bool] = None,
-        record_shapes: Optional[bool] = None,
-        profile_by_stage: bool = False,
-    ):
-        self.auto_create_handle_loop()
-        env_with_stack: bool = envs.SGLANG_PROFILE_WITH_STACK.value
-        with_stack = False if with_stack is False or env_with_stack is False else True
-        req = ProfileReq(
-            type=ProfileReqType.START_PROFILE,
-            output_dir=output_dir,
-            start_step=start_step,
-            num_steps=num_steps,
-            activities=activities,
-            with_stack=with_stack,
-            record_shapes=record_shapes,
-            profile_by_stage=profile_by_stage,
-            profile_id=str(time.time()),
-        )
-        return await self._execute_profile(req)
-
-    async def stop_profile(self):
-        self.auto_create_handle_loop()
-        req = ProfileReq(type=ProfileReqType.STOP_PROFILE)
-        return await self._execute_profile(req)
-
-    async def _execute_profile(self, req: ProfileReq):
-        result = (await self.profile_communicator(req))[0]
-        if not result.success:
-            raise RuntimeError(result.message)
-        return result
-
-    async def start_expert_distribution_record(self):
-        self.auto_create_handle_loop()
-        await self.expert_distribution_communicator(ExpertDistributionReq.START_RECORD)
-
-    async def stop_expert_distribution_record(self):
-        self.auto_create_handle_loop()
-        await self.expert_distribution_communicator(ExpertDistributionReq.STOP_RECORD)
-
-    async def dump_expert_distribution_record(self):
-        self.auto_create_handle_loop()
-        await self.expert_distribution_communicator(ExpertDistributionReq.DUMP_RECORD)
-
-=======
->>>>>>> a45d9a4e
     async def pause_generation(self):
         async with self.is_pause_cond:
             self.is_pause = True
