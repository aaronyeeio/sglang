--- conflicted
+++ resolved
@@ -12,10 +12,7 @@
     ENABLE_JIT_DEEPGEMM,
 )
 from sglang.srt.server_args import ServerArgs
-<<<<<<< HEAD
-=======
-from sglang.srt.utils import ceil_div, get_bool_env_var, get_int_env_var
->>>>>>> a45d9a4e
+from sglang.srt.utils import ceil_div
 
 logger = logging.getLogger(__name__)
 
@@ -36,26 +33,7 @@
 # Refer to https://github.com/deepseek-ai/DeepGEMM/commit/d75b218b7b8f4a5dd5406ac87905039ead3ae42f
 # NVRTC may have performance loss with some cases.
 # And NVCC JIT speed is also 9x faster in the ref commit
-<<<<<<< HEAD
-_USE_NVRTC_DEFAULT = "0"
-if ENABLE_JIT_DEEPGEMM:
-    try:
-        from deep_gemm.jit.compiler import get_nvcc_compiler
-
-        get_nvcc_compiler()
-    except:
-        logger.warning(
-            "NVCC Compiler not found, use NVRTC for DeepGEMM JIT "
-            "and may have performance loss with some cases."
-        )
-        _USE_NVRTC_DEFAULT = "1"
-
-os.environ["DG_JIT_USE_NVRTC"] = envs.SGLANG_DG_USE_NVRTC.get_set_value_or(
-    _USE_NVRTC_DEFAULT
-)
-=======
 os.environ["DG_JIT_USE_NVRTC"] = os.getenv("SGL_DG_USE_NVRTC", "0")
->>>>>>> a45d9a4e
 
 
 def update_deep_gemm_config(gpu_id: int, server_args: ServerArgs):
