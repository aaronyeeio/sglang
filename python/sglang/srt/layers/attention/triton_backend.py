--- conflicted
+++ resolved
@@ -121,7 +121,6 @@
         # Initialize forward metadata
         self.forward_metadata: ForwardMetadata = None
 
-<<<<<<< HEAD
         self.max_context_len = model_runner.model_config.context_len
 
         self.cuda_graph_custom_mask = None
@@ -129,8 +128,6 @@
         self.device = model_runner.device
         self.device_core_count = get_device_core_count(model_runner.gpu_id)
 
-=======
->>>>>>> b498cd21
     def get_num_kv_splits(
         self,
         num_kv_splits: torch.Tensor,
@@ -237,11 +234,8 @@
             mask_indptr = None
             max_extend_len = None
         elif forward_batch.forward_mode.is_target_verify():
-<<<<<<< HEAD
             # TODO: Support sliding window in spec inference
-=======
             bs = len(forward_batch.req_pool_indices)
->>>>>>> b498cd21
             qo_indptr = torch.arange(
                 0,
                 (1 + bs) * self.num_draft_tokens,
