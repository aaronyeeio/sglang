import json
import logging
import os
import random
import time
from typing import List

import torch
from tqdm import tqdm

<<<<<<< HEAD
from sglang.environ import envs
=======
from sglang.srt.mem_cache.storage.hf3fs.mini_3fs_metadata_server import (
    Hf3fsLocalMetadataClient,
)
>>>>>>> a45d9a4e
from sglang.srt.mem_cache.storage.hf3fs.storage_hf3fs import HiCacheHF3FS


def print_stats(x: List[int]):
    x = sorted(x)
    lenx = len(x)
    print(
        f"mean = {sum(x)/len(x):.2f}, "
        f"min = {min(x):.2f}, "
        f"p25 = {x[int(lenx*0.25)]:.2f}, "
        f"p50 = {x[int(lenx*0.5)]:.2f}, "
        f"p75 = {x[int(lenx*0.75)]:.2f}, "
        f"max = {max(x):.2f}"
    )


def test():
    # Qwen3-32B
    layer_num = 64
    head_num, head_dim = 8, 128
    kv_lora_rank, qk_rope_head_dim = 0, 0
    store_dtype = torch.bfloat16
    tokens_per_page = 64

    file_path_prefix = "/data/test"
    file_size = 128 << 20
    numjobs = 16
    bytes_per_page = 16 << 20
    entries = 2
    dtype = store_dtype

    config_path = envs.SGLANG_HICACHE_HF3FS_CONFIG_PATH.value
    assert config_path
    try:
        with open(config_path, "w") as f:
            json.dump(
                {
                    "file_path_prefix": file_path_prefix,
                    "file_size": file_size,
                    "numjobs": numjobs,
                    "entries": entries,
                },
                f,
            )
    except Exception as e:
        raise RuntimeError(f"Failed to dump config to {config_path}: {str(e)}")
    hicache_hf3fs = HiCacheHF3FS.from_env_config(bytes_per_page, dtype)

    numel = 2 * tokens_per_page * layer_num * head_num * head_dim
    assert numel * dtype.itemsize == bytes_per_page

    num_pages = 10
    tensors = {}
    for i in range(num_pages):
        k = f"key_{i}"
        v = torch.randn((numel,)).to(dtype=dtype)
        ok = hicache_hf3fs.set(k, v)
        if i < (file_size // bytes_per_page):
            assert ok, f"Failed to insert {k}"
        else:
            assert not ok
        tensors[k] = v
    assert hicache_hf3fs.get("key_8") is None
    assert hicache_hf3fs.get("key_9") is None

    start = 0
    for i in range(start, start + hicache_hf3fs.num_pages):
        k = f"key_{i}"
        assert hicache_hf3fs.exists(k)
        out = hicache_hf3fs.get(k)
        assert out is not None
        v = tensors[k]
        assert torch.allclose(v, out, atol=1e-3), f"Tensor mismatch for {k}"

    assert not hicache_hf3fs.exists("not_exists")

    hicache_hf3fs.delete("key_7")
    v2 = torch.randn((numel,)).to(dtype=dtype)
    assert hicache_hf3fs.set("key_new", v2)
    assert torch.allclose(hicache_hf3fs.get("key_new"), v2, atol=1e-3)

    hicache_hf3fs.clear()
    assert (
        len(hicache_hf3fs.metadata_client.rank_metadata.free_pages)
        == hicache_hf3fs.metadata_client.rank_metadata.num_pages
    )

    # batch
    num_pages = 10
    tensors = {}
    keys = []
    values = []
    for i in range(num_pages):
        k = f"key_{i}"
        keys.append(k)
        v = torch.randn((numel,)).to(dtype=dtype)
        values.append(v)

    ok = hicache_hf3fs.batch_set(keys, values)
    assert not ok
    assert hicache_hf3fs.get("key_8") is None
    assert hicache_hf3fs.get("key_9") is None

    results = hicache_hf3fs.batch_get(keys[: hicache_hf3fs.num_pages])
    for result, key, value in zip(
        results, keys[: hicache_hf3fs.num_pages], values[: hicache_hf3fs.num_pages]
    ):
        assert torch.allclose(value, result, atol=1e-3), f"Tensor mismatch for {key}"

    hicache_hf3fs.close()
    os.remove(hicache_hf3fs.file_path)

    print("All test cases passed.")


def bench():
    # Qwen3-32B
    layer_num = 64
    head_num, head_dim = 8, 128
    kv_lora_rank, qk_rope_head_dim = 0, 0
    store_dtype = torch.bfloat16
    tokens_per_page = 64

    file_path = "/data/test.bin"
    file_size = 1 << 40
    numjobs = 16
    bytes_per_page = 16 << 20
    entries = 8
    dtype = store_dtype
    hicache_hf3fs = HiCacheHF3FS(
        rank=0,
        file_path=file_path,
        file_size=file_size,
        numjobs=numjobs,
        bytes_per_page=bytes_per_page,
        entries=entries,
        dtype=dtype,
        metadata_client=Hf3fsLocalMetadataClient(),
    )

    numel = 2 * tokens_per_page * layer_num * head_num * head_dim
    assert numel * dtype.itemsize == bytes_per_page

    num_page = 128
    values = [torch.randn((numel,)).to(dtype=dtype) for _ in tqdm(range(num_page))]

    warmup = 50
    iteration = 100

    w_bw = []
    w_size = num_page * bytes_per_page / (1 << 30)
    for i in tqdm(range(warmup + iteration), desc="Benchmarking write (GB/s)"):
        keys = [f"{j}" for j in range(i * num_page, (i + 1) * num_page)]
        tik = time.perf_counter()
        ok = hicache_hf3fs.batch_set(keys, values)
        tok = time.perf_counter()
        if i < warmup:
            continue
        w_bw.append(w_size / (tok - tik))
        assert ok
    print_stats(w_bw)

    r_bw = []
    r_size = num_page * bytes_per_page / (1 << 30)
    for i in tqdm(range(warmup + iteration), desc="Benchmarking read (GB/s)"):
        keys = random.sample(
            list(hicache_hf3fs.metadata_client.rank_metadata.key_to_index.keys()),
            num_page,
        )
        tik = time.perf_counter()
        results = hicache_hf3fs.batch_get(keys)
        tok = time.perf_counter()
        if i < warmup:
            continue
        r_bw.append(r_size / (tok - tik))
        assert all([r is not None for r in results])
    print_stats(r_bw)

    hicache_hf3fs.close()


def allclose():
    # Qwen3-32B
    layer_num = 64
    head_num, head_dim = 8, 128
    kv_lora_rank, qk_rope_head_dim = 0, 0
    store_dtype = torch.bfloat16
    tokens_per_page = 64

    file_path = "/data/test.bin"
    file_size = 1 << 40
    numjobs = 16
    bytes_per_page = 16 << 20
    entries = 8
    dtype = store_dtype
    hicache_hf3fs = HiCacheHF3FS(
        rank=0,
        file_path=file_path,
        file_size=file_size,
        numjobs=numjobs,
        bytes_per_page=bytes_per_page,
        entries=entries,
        dtype=dtype,
        metadata_client=Hf3fsLocalMetadataClient(),
    )

    numel = 2 * tokens_per_page * layer_num * head_num * head_dim
    assert numel * dtype.itemsize == bytes_per_page

    num_page = 128
    values = [torch.randn((numel,)).to(dtype=dtype) for _ in tqdm(range(num_page))]

    iteration = 100

    for i in tqdm(range(iteration), desc="Benchmarking write (GB/s)"):
        keys = [f"{j}" for j in range(i * num_page, (i + 1) * num_page)]
        ok = hicache_hf3fs.batch_set(keys, values)
        assert ok

    read_keys, read_results = [], []
    for i in tqdm(range(iteration), desc="Benchmarking read (GB/s)"):
        keys = random.sample(
            list(hicache_hf3fs.metadata_client.rank_metadata.key_to_index.keys()),
            num_page,
        )
        results = hicache_hf3fs.batch_get(keys)
        read_keys.extend(keys)
        read_results.extend(results)
        assert all([r is not None for r in results])

    for key, result in tqdm(zip(read_keys, read_results)):
        assert torch.allclose(values[int(key) % num_page], result, atol=1e-3)

    hicache_hf3fs.close()


def main():
    logging.basicConfig(level=logging.INFO)
    test()
    bench()
    allclose()


if __name__ == "__main__":
    main()<|MERGE_RESOLUTION|>--- conflicted
+++ resolved
@@ -8,13 +8,10 @@
 import torch
 from tqdm import tqdm
 
-<<<<<<< HEAD
 from sglang.environ import envs
-=======
 from sglang.srt.mem_cache.storage.hf3fs.mini_3fs_metadata_server import (
     Hf3fsLocalMetadataClient,
 )
->>>>>>> a45d9a4e
 from sglang.srt.mem_cache.storage.hf3fs.storage_hf3fs import HiCacheHF3FS
 
 
